# -*- coding: utf-8 -*-
# -------------------------------------------------------------------
# Filename: grid3d_acceptance_map_creator.py
# Purpose: Class for creation of model based on a 3D grid (spatial and energy)
#
# This program is free software: you can redistribute it and/or modify it under the terms of the GNU Lesser General Public License as published by the Free Software Foundation, either version 3 of the License, or (at your option) any later version.
# This program is distributed in the hope that it will be useful, but WITHOUT ANY WARRANTY; without even the implied warranty of MERCHANTABILITY or FITNESS FOR A PARTICULAR PURPOSE. See the GNU Lesser General Public License for more details.
# ---------------------------------------------------------------------


import logging
from typing import Tuple, List, Optional

import astropy.units as u
import gammapy
import numpy as np
from astropy.coordinates import AltAz
from astropy.coordinates.erfa_astrom import erfa_astrom, ErfaAstromInterpolator
from gammapy.data import Observations
from gammapy.datasets import MapDataset
from gammapy.irf import FoVAlignment, Background3D
from gammapy.maps import WcsNDMap, Map, MapAxis, RegionGeom
from iminuit import Minuit
from regions import SkyRegion

from .base_acceptance_map_creator import BaseAcceptanceMapCreator
from .modeling import FIT_FUNCTION, log_factorial, log_poisson
from baccmod.logging import MOREINFO

logger = logging.getLogger(__name__)

gammapy_major_version = gammapy.__version__.split('.')[0]
gammapy_minor_version = gammapy.__version__.split('.')[1]


class Grid3DAcceptanceMapCreator(BaseAcceptanceMapCreator):

    def __init__(self,
                 energy_axis: MapAxis,
                 offset_axis: MapAxis,
                 oversample_map: int = 10,
                 energy_axis_computation: MapAxis = None,
                 exclude_regions: Optional[List[SkyRegion]] = None,
                 cos_zenith_binning_method: str = 'min_livetime',
                 cos_zenith_binning_parameter_value: int = 3600,
                 initial_cos_zenith_binning: float = 0.01,
                 max_angular_separation_wobble: u.Quantity = 0.4 * u.deg,
                 zenith_binning_run_splitting: bool = False,
                 max_fraction_pixel_rotation_fov: float = 0.5,
                 time_resolution: u.Quantity = 0.1 * u.s,
                 use_mini_irf_computation: bool = False,
                 mini_irf_time_resolution: u.Quantity = 1. * u.min,
                 method='stack',
                 fit_fnc='gaussian2d',
                 fit_seeds=None,
                 fit_bounds=None,
                 interpolation_type: str = 'linear',
                 activate_interpolation_cleaning: bool = False,
                 interpolation_cleaning_energy_relative_threshold: float = 1e-4,
                 interpolation_cleaning_spatial_relative_threshold: float = 1e-2) -> None:
        """
        Create the class for calculating 3D grid acceptance model

        Parameters
        ----------
        energy_axis : MapAxis
            The energy axis for the acceptance model
        offset_axis : MapAxis
            The offset axis for the acceptance model
        oversample_map : int, optional
            Oversample in number of pixel of the spatial axis used for the calculation
        energy_axis_computation : gammapy.maps.geom.MapAxis
            The energy axis used for computation of the models, the model will then be reinterpolated on energy axis, if None, energy_axis will be used
        exclude_regions : list of regions.SkyRegion, optional
            Region with known or putative gamma-ray emission, will be excluded of the calculation of the acceptance map
        cos_zenith_binning_method : str, optional
            The method used for cos zenith binning: 'min_livetime','min_n_observation'
        cos_zenith_binning_parameter_value : int, optional
            Minimum livetime (in seconds) or number of observations per zenith bins
        initial_cos_zenith_binning : float, optional
            Initial bin size for cos zenith binning
        max_angular_separation_wobble : u.Quantity, optional
            The maximum angular separation between identified wobbles, in degrees
        zenith_binning_run_splitting : float, optional
            If true, will split each run to match zenith binning for the base model computation
            Could be computationally expensive, especially at high zenith with a high resolution zenith binning
        max_fraction_pixel_rotation_fov : bool, optional
            For camera frame transformation the maximum size relative to a pixel a rotation is allowed
        time_resolution : astropy.units.Quantity, optional
            Time resolution to use for the computation of the rotation of the FoV and cut as function of the zenith bins
        method : str, optional
            Decide if the acceptance is a direct event stacking or a fitted model. 'stack' or 'fit'
        fit_fnc: str or function
            Two dimensional function to be fitted. Some built-in functions are provided and selected by passing a string
            The function needs to have a size parameter (integral charge) as first parameter.
        fit_seeds: dict, can optionally be None if using a built-in function
            Seeds of the parameters of the function to fit. Normalisation parameter is ignored if given.
        fit_bounds: dict, can optionally be None if using a built-in function
            Bounds of the parameters of the function to fit. Normalisation parameter is ignored if given.
        use_mini_irf_computation : bool, optional
            If true, in case the case of zenith interpolation or binning, each run will be divided in small subrun (the slicing is based on time).
            A model will be computed for each sub run before averaging them to obtain the final model for the run.
            Should improve the accuracy of the model, especially at high zenith angle.
        mini_irf_time_resolution : astropy.units.Quantity, optional
            Time resolution to use for mini irf used for computation of the final background model
        interpolation_type: str, optional
            Select the type of interpolation to be used, could be either "log" or "linear", log tend to provided better results be could more easily create artefact that will cause issue
        activate_interpolation_cleaning: bool, optional
            If true, will activate the cleaning step after interpolation, it should help to eliminate artefact caused by interpolation
        interpolation_cleaning_energy_relative_threshold: float, optional
            To be considered value, the bin in energy need at least one adjacent bin with a relative difference within this range
        interpolation_cleaning_spatial_relative_threshold: float, optional
            To be considered value, the bin in space need at least one adjacent bin with a relative difference within this range
        """

        # If no exclusion region, default it as an empty list
        if exclude_regions is None:
            exclude_regions = []

        # Compute parameters for internal map
        self.offset_axis = offset_axis
        if not np.allclose(self.offset_axis.bin_width, self.offset_axis.bin_width[0]):
            raise Exception('Support only regular linear bin for offset axis')
        if not np.isclose(self.offset_axis.edges[0], 0. * u.deg):
            raise Exception('Offset axis need to start at 0')
        self.oversample_map = oversample_map
        spatial_resolution = np.min(
            np.abs(self.offset_axis.edges[1:] - self.offset_axis.edges[:-1])) / self.oversample_map
        max_offset = np.max(self.offset_axis.edges)

<<<<<<< HEAD
=======
        self.method = method
        self.fit_fnc = fit_fnc
        self.fit_seeds = fit_seeds
        self.fit_bounds = fit_bounds

        offset_edges = offset_axis.edges
        offset_bins = np.round(np.concatenate((-np.flip(offset_edges), offset_edges[1:]), axis=None), 3)
        self.map_bins = (energy_axis.edges, offset_bins, offset_bins)

        self.sq_rel_residuals = {'mean': [], 'std': []}

>>>>>>> 478a0b11
        # Initiate upper instance
        super().__init__(energy_axis=energy_axis,
                         max_offset=max_offset,
                         spatial_resolution=spatial_resolution,
                         energy_axis_computation=energy_axis_computation,
                         exclude_regions=exclude_regions,
                         cos_zenith_binning_method=cos_zenith_binning_method,
                         cos_zenith_binning_parameter_value=cos_zenith_binning_parameter_value,
                         initial_cos_zenith_binning=initial_cos_zenith_binning,
                         max_angular_separation_wobble=max_angular_separation_wobble,
                         zenith_binning_run_splitting=zenith_binning_run_splitting,
                         max_fraction_pixel_rotation_fov=max_fraction_pixel_rotation_fov,
                         time_resolution=time_resolution,
                         use_mini_irf_computation=use_mini_irf_computation,
                         mini_irf_time_resolution=mini_irf_time_resolution,
                         interpolation_type=interpolation_type,
                         activate_interpolation_cleaning=activate_interpolation_cleaning,
                         interpolation_cleaning_energy_relative_threshold=interpolation_cleaning_energy_relative_threshold,
                         interpolation_cleaning_spatial_relative_threshold=interpolation_cleaning_spatial_relative_threshold)

        self.method = method
        self.fit_fnc = fit_fnc
        self.fit_seeds = fit_seeds
        self.fit_bounds = fit_bounds

        offset_edges = offset_axis.edges
        offset_bins = np.round(np.concatenate((-np.flip(offset_edges), offset_edges[1:]), axis=None), 3)
        self.map_bins = (self.energy_axis_computation.edges, offset_bins, offset_bins)

    def fit_background(self, count_map, exp_map_total, exp_map):
        centers = self.offset_axis.center.to_value(u.deg)
        centers = np.concatenate((-np.flip(centers), centers), axis=None)
        raw_seeds = {}
        bounds = {}
        if type(self.fit_fnc) == str:
            try:
                fnc = FIT_FUNCTION[self.fit_fnc]
            except KeyError:
                logger.error(f"Invalid built-in fit_fnc. Use {FIT_FUNCTION.keys()} or a custom function.")
                raise
            raw_seeds = fnc.default_seeds.copy()
            bounds = fnc.default_bounds.copy()
        else:
            fnc = self.fit_fnc
        if self.fit_seeds is not None:
            raw_seeds.update(self.fit_seeds)
        if self.fit_bounds is not None:
            bounds.update(self.fit_bounds)

        mask = exp_map > 0  # Handles fully overlapping exclusion regions in the 'size' seed computation
        # Seeds the charge normalisation to the observed counts corrected for exclusion region reduction to exposure
        raw_seeds['size'] = np.sum(count_map[mask] * exp_map_total[mask] / exp_map[mask]) / np.mean(mask)
        bounds['size'] = (raw_seeds['size'] * 0.1, raw_seeds['size'] * 10)

        # reorder seeds to fnc parameter order
        param_fnc = list(fnc.__code__.co_varnames[:fnc.__code__.co_argcount])
        param_fnc.remove('x')
        param_fnc.remove('y')
        seeds = {key: raw_seeds[key] for key in param_fnc}

        x, y = np.meshgrid(centers, centers)

        log_factorial_count_map = log_factorial(count_map)

        def f(*args):
            return -np.sum(
                log_poisson(count_map, fnc(x, y, *args) * exp_map / exp_map_total, log_factorial_count_map))

        logger.debug( f"seeds :\n{seeds}")
        m = Minuit(f,
                   name=seeds.keys(),
                   *seeds.values())
        for key, bound in bounds.items():
            if bound is None:
                m.fixed[key] = True
            else:
                m.limits[key] = bound
        m.errordef = Minuit.LIKELIHOOD
        m.simplex().migrad()
        if not m.valid : logger.warning(f"Fit invalid in energy/Zd bin.")
        if logger.getEffectiveLevel() <= logging.INFO:
            func = fnc(x, y, **m.values.to_dict()) * exp_map / exp_map_total
            func[exp_map == 0] = 1
            rel_residuals = 100 * (count_map - func) / func
            sq_rel_residuals =  (count_map - func) / np.sqrt(func)
            logger.log(MOREINFO, f"Results ({fnc.__name__}) :\n{m.values.to_dict()}")
            logger.debug("Average relative residuals : %.1f %%," % (np.mean(rel_residuals)) +
                        "Std = %.2f %%" % (np.std(rel_residuals)) + "\n")
            self.sq_rel_residuals['mean'].append(np.mean(sq_rel_residuals))
            self.sq_rel_residuals['std'].append(np.std(sq_rel_residuals))

        return fnc(x, y, **m.values.to_dict())

    def create_acceptance_map(self, observations: Observations) -> Background3D:
        """
        Calculate a 3D grid acceptance map

        Parameters
        ----------
        observations : gammapy.data.observations.Observations
            The collection of observations used to make the acceptance map

        Returns
        -------
        acceptance_map : gammapy.irf.background.Background3D
        """

        # Compute base data
        count_background, exp_map_background, exp_map_background_total, livetime = self._create_base_computation_map(
            observations)

        # Downsample map to bkg model resolution
        exp_map_background_downsample = exp_map_background.downsample(self.oversample_map, preserve_counts=True)
        exp_map_background_total_downsample = exp_map_background_total.downsample(self.oversample_map,
                                                                                  preserve_counts=True)

        # Create axis for bkg model
        edges = self.offset_axis.edges
        extended_edges = np.concatenate((-np.flip(edges), edges[1:]), axis=None)
        extended_offset_axis_x = MapAxis.from_edges(extended_edges, name='fov_lon')
        bin_width_x = np.repeat(extended_offset_axis_x.bin_width[:, np.newaxis], extended_offset_axis_x.nbin, axis=1)
        extended_offset_axis_y = MapAxis.from_edges(extended_edges, name='fov_lat')
        bin_width_y = np.repeat(extended_offset_axis_y.bin_width[np.newaxis, :], extended_offset_axis_y.nbin, axis=0)

        # Compute acceptance_map

        if self.method == 'stack':
            corrected_counts = count_background * (exp_map_background_total_downsample.data /
                                                   exp_map_background_downsample.data)
        elif self.method == 'fit':
            logger.info(f"Performing the background fit using {self.fit_fnc}.")
            corrected_counts = np.empty(count_background.shape)
            self.sq_rel_residuals = {'mean': [], 'std': []}
            for e in range(count_background.shape[0]):
                logger.info(f"Energy bin : [{self.energy_axis_computation.edges[e]:.2f},{self.energy_axis_computation.edges[e + 1]:.2f}]")
                corrected_counts[e] = self.fit_background(count_background[e].astype(int),
                                                          exp_map_background_total_downsample.data[e],
                                                          exp_map_background_downsample.data[e],
                                                          )

            logger.info("Average event counts diff/sqrt(fit) for each energies : "
                        f"{np.round(self.sq_rel_residuals['mean'], 2)}\n" +
                        f"Std = {np.round(self.sq_rel_residuals['std'], 2)}")
        else:
            raise NotImplementedError(f"Requested method '{self.method}' is not valid.")
        solid_angle = 4. * (np.sin(bin_width_x / 2.) * np.sin(bin_width_y / 2.)) * u.steradian
        data_background = corrected_counts / solid_angle[np.newaxis, :, :] / self.energy_axis_computation.bin_width[:, np.newaxis,
                                                                             np.newaxis] / livetime

        data_background = self._interpolate_bkg_to_energy_axis(data_background, self.energy_axis_computation)

        if gammapy_major_version == 1 and gammapy_minor_version >= 3:
            acceptance_map = Background3D(axes=[self.energy_axis, extended_offset_axis_x, extended_offset_axis_y],
                                          data=np.flip(data_background.to(u.Unit('s-1 MeV-1 sr-1')), axis=1),
                                          fov_alignment=FoVAlignment.ALTAZ)
        else:
            acceptance_map = Background3D(axes=[self.energy_axis, extended_offset_axis_x, extended_offset_axis_y],
                                          data=data_background.to(u.Unit('s-1 MeV-1 sr-1')),
                                          fov_alignment=FoVAlignment.ALTAZ)

        return acceptance_map

    def _create_base_computation_map(self, observations: Observations) -> Tuple[
                                     np.ndarray, WcsNDMap, WcsNDMap, u.Quantity]:
        """
        From a list of observations return a stacked finely binned counts and exposure map in camera frame to compute a
        model

        Parameters
        ----------
        observations : gammapy.data.observations.Observations
            The list of observations

        Returns
        -------
        count_background : numpy.ndarray
            The background counts
        exp_map_background : gammapy.map.WcsNDMap
            The exposure map corrected for exclusion regions
        exp_map_background_total : gammapy.map.WcsNDMap
            The exposure map without correction for exclusion regions
        livetime : astropy.unit.Quantity
            The total exposure time for the model
        """
        count_background = np.zeros((len(self.map_bins[0]) - 1,
                                     len(self.map_bins[1]) - 1,
                                     len(self.map_bins[2]) - 1))
        exp_map_background = WcsNDMap(geom=self.geom, unit=u.s)
        exp_map_background_total = WcsNDMap(geom=self.geom, unit=u.s)
        livetime = 0. * u.s

        with erfa_astrom.set(ErfaAstromInterpolator(1000 * u.s)):
            for obs in observations:
                # Filter events in exclusion regions
                geom = RegionGeom.from_regions(self.exclude_regions)
                mask = geom.contains(obs.events.radec)
                obs._events = obs.events.select_row_subset(~mask)
                # Create a count map in camera frame
                events_camera_frame = self._get_events_in_camera_frame(obs)
                count_obs, _ = np.histogramdd((obs.events.energy,
                                               -events_camera_frame.lon,
                                               events_camera_frame.lat
                                               ),
                                              bins=self.map_bins)
                # Create exposure maps and fill them with the obs livetime
                exp_map_obs = MapDataset.create(geom=self.geom)
                exp_map_obs_total = MapDataset.create(geom=self.geom)
                exp_map_obs.counts.data = obs.observation_live_time_duration.value
                exp_map_obs_total.counts.data = obs.observation_live_time_duration.value

                # Evaluate the average exclusion mask in camera frame
                # by evaluating it on time intervals short compared to the field of view rotation
                exclusion_mask = np.zeros(exp_map_obs.counts.data.shape[1:])
                time_interval = self._compute_time_intervals_based_on_fov_rotation(obs)
                for i in range(len(time_interval) - 1):
                    # Compute the exclusion region in camera frame for the average time
                    dtime = time_interval[i + 1] - time_interval[i]
                    time = time_interval[i] + dtime / 2
                    average_alt_az_frame = AltAz(obstime=time,
                                                 location=obs.observatory_earth_location)
                    average_alt_az_pointing = obs.get_pointing_icrs(time).transform_to(average_alt_az_frame)
                    exclusion_region_camera_frame = self._transform_exclusion_region_to_camera_frame(
                        average_alt_az_pointing)
                    geom_image = self.geom.to_image()

                    exclusion_mask_t = ~geom_image.region_mask(exclusion_region_camera_frame) if len(
                        exclusion_region_camera_frame) > 0 else ~Map.from_geom(geom_image)
                    # Add the exclusion mask in camera frame weighted by the time interval duration
                    exclusion_mask += exclusion_mask_t * (dtime).value
                # Normalise the exclusion mask by the full observation duration
                exclusion_mask *= 1 / (time_interval[-1] - time_interval[0]).value

                # Correct the exposure map by the exclusion region
                for j in range(exp_map_obs.counts.data.shape[0]):
                    exp_map_obs.counts.data[j, :, :] = exp_map_obs.counts.data[j, :, :] * exclusion_mask

                # Stack counts and exposure maps and livetime of all observations
                count_background += count_obs
                exp_map_background.data += exp_map_obs.counts.data
                exp_map_background_total.data += exp_map_obs_total.counts.data
                livetime += obs.observation_live_time_duration

        return count_background, exp_map_background, exp_map_background_total, livetime<|MERGE_RESOLUTION|>--- conflicted
+++ resolved
@@ -128,20 +128,6 @@
             np.abs(self.offset_axis.edges[1:] - self.offset_axis.edges[:-1])) / self.oversample_map
         max_offset = np.max(self.offset_axis.edges)
 
-<<<<<<< HEAD
-=======
-        self.method = method
-        self.fit_fnc = fit_fnc
-        self.fit_seeds = fit_seeds
-        self.fit_bounds = fit_bounds
-
-        offset_edges = offset_axis.edges
-        offset_bins = np.round(np.concatenate((-np.flip(offset_edges), offset_edges[1:]), axis=None), 3)
-        self.map_bins = (energy_axis.edges, offset_bins, offset_bins)
-
-        self.sq_rel_residuals = {'mean': [], 'std': []}
-
->>>>>>> 478a0b11
         # Initiate upper instance
         super().__init__(energy_axis=energy_axis,
                          max_offset=max_offset,
@@ -170,6 +156,8 @@
         offset_edges = offset_axis.edges
         offset_bins = np.round(np.concatenate((-np.flip(offset_edges), offset_edges[1:]), axis=None), 3)
         self.map_bins = (self.energy_axis_computation.edges, offset_bins, offset_bins)
+
+        self.sq_rel_residuals = {'mean': [], 'std': []}
 
     def fit_background(self, count_map, exp_map_total, exp_map):
         centers = self.offset_axis.center.to_value(u.deg)
