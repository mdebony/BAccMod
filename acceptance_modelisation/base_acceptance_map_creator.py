import copy
import logging
from abc import ABC, abstractmethod
from typing import Tuple, List, Any, Optional

import astropy.units as u
import numpy as np
from astropy.coordinates import SkyCoord, AltAz, SkyOffsetFrame
from astropy.coordinates.erfa_astrom import erfa_astrom, ErfaAstromInterpolator
from astropy.time import Time
from gammapy.data import Observations, Observation
from gammapy.datasets import MapDataset
from gammapy.irf import Background2D, Background3D
from gammapy.irf.background import BackgroundIRF
from gammapy.makers import MapDatasetMaker, SafeMaskMaker, FoVBackgroundMaker
from gammapy.maps import WcsNDMap, WcsGeom, Map, MapAxis, RegionGeom
from regions import CircleSkyRegion, SkyRegion
from scipy.integrate import cumulative_trapezoid
from scipy.interpolate import interp1d

from .exception import BackgroundModelFormatException
<<<<<<< HEAD
from .toolbox import compute_rotation_speed_fov, get_unique_wobble_pointings, get_time_mini_irf, generate_irf_from_mini_irf
=======
from .toolbox import compute_rotation_speed_fov, get_unique_wobble_pointings
from .bkg_collection import BackgroundCollectionZenith
>>>>>>> 4012687e

logger = logging.getLogger(__name__)


class BaseAcceptanceMapCreator(ABC):

    def __init__(self,
                 energy_axis: MapAxis,
                 max_offset: u.Quantity,
                 spatial_resolution: u.Quantity,
                 exclude_regions: Optional[List[SkyRegion]] = None,
                 cos_zenith_binning_method: str = 'min_livetime',
                 cos_zenith_binning_parameter_value: int = 3600,
                 initial_cos_zenith_binning: float = 0.01,
                 max_angular_separation_wobble: u.Quantity = 0.4 * u.deg,
                 max_fraction_pixel_rotation_fov: float = 0.5,
                 time_resolution_rotation_fov: u.Quantity = 0.1 * u.s,
                 use_mini_irf_computation: bool = False,
                 mini_irf_time_resolution: u.Quantity = 1. * u.min) -> None:
        """
        Create the class for calculating radial acceptance model.

        Parameters
        ----------
        energy_axis : gammapy.maps.geom.MapAxis
            The energy axis for the acceptance model
        max_offset : astropy.units.Quantity
            The offset corresponding to the edge of the model
        spatial_resolution : astropy.units.Quantity
            The spatial resolution
        exclude_regions : list of regions.SkyRegion, optional
            Regions with known or putative gamma-ray emission, will be excluded from the calculation of the acceptance map
        cos_zenith_binning_method : str, optional
            The method used for cos zenith binning: 'min_livetime', 'min_livetime_per_wobble', 'min_n_observation', 'min_n_observation_per_wobble'
        cos_zenith_binning_parameter_value : int, optional
            Minimum livetime (in seconds) or number of observations per zenith bins
        initial_cos_zenith_binning : float, optional
            Initial bin size for cos zenith binning
        max_angular_separation_wobble : u.Quantity, optional
            The maximum angular separation between identified wobbles, in degrees
        max_fraction_pixel_rotation_fov : float, optional
            For camera frame transformation the maximum size relative to a pixel a rotation is allowed
        time_resolution_rotation_fov : astropy.units.Quantity, optional
            Time resolution to use for the computation of the rotation of the FoV
        use_mini_irf_computation : bool, optional
            If true, during zenith interpolation and binning will compute first mini irf for each part of the run before averaging them.
            Should improve the accuracy of the model, especially at high zenith angle. Actiate it could singificantly increase computation time.
        mini_irf_time_resolution : astropy.units.Quantity, optional
            Time resolution to use for mini irf used for computation of the final background model
        """

        # If no exclusion region, default it as an empty list
        if exclude_regions is None:
            exclude_regions = []

        # Store base parameter
        self.energy_axis = energy_axis
        self.max_offset = max_offset
        self.exclude_regions = exclude_regions
        self.cos_zenith_binning_method = cos_zenith_binning_method
        self.cos_zenith_binning_parameter_value = cos_zenith_binning_parameter_value
        self.initial_cos_zenith_binning = initial_cos_zenith_binning
        self.max_angular_separation_wobble = max_angular_separation_wobble

        # Calculate map parameter
        self.n_bins_map = 2 * int(np.rint((self.max_offset / spatial_resolution).to(u.dimensionless_unscaled)))
        self.spatial_bin_size = self.max_offset / (self.n_bins_map / 2)
        self.center_map = SkyCoord(ra=0. * u.deg, dec=0. * u.deg, frame='icrs')
        self.geom = WcsGeom.create(skydir=self.center_map, npix=(self.n_bins_map, self.n_bins_map),
                                   binsz=self.spatial_bin_size, frame="icrs", axes=[self.energy_axis])
        logger.info(
            'Computation will be made with a bin size of {:.3f} arcmin'.format(
                self.spatial_bin_size.to_value(u.arcmin)))

        # Store rotation computation parameters
        self.max_fraction_pixel_rotation_fov = max_fraction_pixel_rotation_fov
        self.time_resolution_rotation_fov = time_resolution_rotation_fov

        # Store mini irf computation parameters
        self.use_mini_irf_computation = use_mini_irf_computation
        self.mini_irf_time_resolution = mini_irf_time_resolution

    @staticmethod
    def _transform_obs_to_camera_frame(obs: Observation) -> Observation:
        """
        Transform events and pointing of an obs from a sky frame to camera frame

        Parameters
        ----------
        obs : gammapy.data.observations.Observation
            The observation to transform

        Returns
        -------
        obs_camera_frame : gammapy.data.observations.Observation
            The observation transformed for reference in camera frame
        """

        # Transform to altaz frame
        altaz_frame = AltAz(obstime=obs.events.time,
                            location=obs.observatory_earth_location)
        events_altaz = obs.events.radec.transform_to(altaz_frame)
        pointing_altaz = obs.get_pointing_icrs(obs.events.time).transform_to(altaz_frame)

        # Rotation to transform to camera frame
        camera_frame = SkyOffsetFrame(origin=AltAz(alt=pointing_altaz.alt,
                                                   az=pointing_altaz.az,
                                                   obstime=obs.events.time,
                                                   location=obs.observatory_earth_location),
                                      rotation=[0., ] * len(obs.events.time) * u.deg)
        events_camera_frame = events_altaz.transform_to(camera_frame)

        # Formatting data for the output
        camera_frame_events = obs.events.copy()
        camera_frame_events.table['RA'] = events_camera_frame.lon
        camera_frame_events.table['DEC'] = events_camera_frame.lat
        camera_frame_obs_info = copy.deepcopy(obs.obs_info)
        camera_frame_obs_info['RA_PNT'] = 0.
        camera_frame_obs_info['DEC_PNT'] = 0.
        obs_camera_frame = Observation(obs_id=obs.obs_id,
                                       obs_info=camera_frame_obs_info,
                                       events=camera_frame_events,
                                       gti=obs.gti,
                                       aeff=obs.aeff)
        obs_camera_frame._location = obs.observatory_earth_location

        return obs_camera_frame

    def _transform_exclusion_region_to_camera_frame(self, pointing_altaz: AltAz) -> List[SkyRegion]:
        """
        Transform the list of exclusion regions in sky frame into a list in camera frame.

        Parameters
        ----------
        pointing_altaz : astropy.coordinates.AltAz
            The pointing position of the telescope.

        Returns
        -------
        exclusion_region_camera_frame : list of regions.SkyRegion
            The list of exclusion regions in camera frame.

        Raises
        ------
        Exception
            If the region type is not supported.
        """

        camera_frame = SkyOffsetFrame(origin=pointing_altaz,
                                      rotation=[0., ] * u.deg)
        exclude_region_camera_frame = []
        for region in self.exclude_regions:
            if isinstance(region, CircleSkyRegion):
                center_coordinate = region.center
                center_coordinate_altaz = center_coordinate.transform_to(pointing_altaz)
                center_coordinate_camera_frame = center_coordinate_altaz.transform_to(camera_frame)
                center_coordinate_camera_frame_arb = SkyCoord(ra=center_coordinate_camera_frame.lon[0],
                                                              dec=center_coordinate_camera_frame.lat[0])
                exclude_region_camera_frame.append(CircleSkyRegion(center=center_coordinate_camera_frame_arb,
                                                                   radius=region.radius))
            else:
                raise Exception(f'{type(region)} region type not supported')

        return exclude_region_camera_frame

    def _create_map(self,
                    obs: Observation,
                    geom: WcsGeom,
                    exclude_regions: List[SkyRegion],
                    add_bkg: bool = False
                    ) -> Tuple[MapDataset, WcsNDMap]:
        """
        Create a map and the associated exclusion mask based on the given geometry and exclusion region.

        Parameters
        ----------
        obs : gammapy.data.observations.Observation
            The observation used to make the sky map.
        geom : gammapy.maps.WcsGeom
            The geometry for the maps.
        exclude_regions : list of regions.SkyRegion
            The list of exclusion regions.
        add_bkg : bool, optional
            If true, will also add the background model to the map. Default is False.

        Returns
        -------
        map_dataset : gammapy.datasets.MapDataset
            The map dataset.
        exclusion_mask : gammapy.maps.WcsNDMap
            The exclusion mask.
        """

        maker = MapDatasetMaker(selection=["counts"])
        if add_bkg:
            maker = MapDatasetMaker(selection=["counts", "background"])

        maker_safe_mask = SafeMaskMaker(methods=["offset-max"], offset_max=self.max_offset)

        geom_image = geom.to_image()
        exclusion_mask = ~geom_image.region_mask(exclude_regions) if len(exclude_regions) > 0 else ~Map.from_geom(
            geom_image)

        map_obs = maker.run(MapDataset.create(geom=geom), obs)
        map_obs = maker_safe_mask.run(map_obs, obs)

        return map_obs, exclusion_mask

    def _create_sky_map(self,
                        obs: Observation,
                        add_bkg: bool = False
                        ) -> Tuple[MapDataset, WcsNDMap]:
        """
        Create the sky map and the associated exclusion mask based on the observation and the exclusion regions.

        Parameters
        ----------
        obs : gammapy.data.observations.Observation
            The observation used to make the sky map.
        add_bkg : bool, optional
            If true, will also add the background model to the map. Default is False.

        Returns
        -------
        map_dataset : gammapy.datasets.MapDataset
            The map dataset.
        exclusion_mask : gammapy.maps.WcsNDMap
            The exclusion mask.
        """

        geom_obs = WcsGeom.create(skydir=obs.get_pointing_icrs(obs.tmid),
                                  npix=(self.n_bins_map, self.n_bins_map),
                                  binsz=self.spatial_bin_size,
                                  frame="icrs",
                                  axes=[self.energy_axis])
        map_obs, exclusion_mask = self._create_map(obs, geom_obs, self.exclude_regions, add_bkg=add_bkg)

        return map_obs, exclusion_mask

    def _compute_time_intervals_based_on_fov_rotation(self, obs: Observation) -> Time:
        """
        Calculate time intervals based on the rotation of the Field of View (FoV).

        Parameters
        ----------
        obs : gammapy.data.observations.Observation
            The observation used to calculate time intervals.

        Returns
        -------
        time_intervals : astropy.time.Time
            The time intervals for cutting the observation into time bins.
        """

        # Determine time interval for cutting the obs as function of the rotation of the Fov
        n_bin = max(2, int(np.rint(
            ((obs.tstop - obs.tstart) / self.time_resolution_rotation_fov).to_value(u.dimensionless_unscaled))))
        time_axis = np.linspace(obs.tstart, obs.tstop, num=n_bin)
        rotation_speed_fov = compute_rotation_speed_fov(time_axis, obs.get_pointing_icrs(obs.tmid),
                                                        obs.observatory_earth_location)
        rotation_fov = cumulative_trapezoid(x=time_axis.unix_tai,
                                            y=rotation_speed_fov.to_value(u.rad / u.s),
                                            initial=0.) * u.rad
        distance_rotation_fov = rotation_fov.to_value(u.rad) * np.pi * self.max_offset
        node_obs = distance_rotation_fov // (self.spatial_bin_size * self.max_fraction_pixel_rotation_fov)
        change_node = node_obs[2:] != node_obs[1:-1]
        time_interval = Time([obs.tstart, ] + [time_axis[1:-1][change_node], ] + [obs.tstop, ])

        return time_interval

    def _create_base_computation_map(self, observations: Observations) -> Tuple[WcsNDMap, WcsNDMap, WcsNDMap, u.Unit]:
        """
        From a list of observations return a stacked finely binned counts and exposure map in camera frame to compute a model

        Parameters
        ----------
        observations : gammapy.data.observations.Observations
            The list of observations

        Returns
        -------
        count_map_background : gammapy.map.WcsNDMap
            The count map
        exp_map_background : gammapy.map.WcsNDMap
            The exposure map corrected for exclusion regions
        exp_map_background_total : gammapy.map.WcsNDMap
            The exposure map without correction for exclusion regions
        livetime : astropy.unit.Unit
            The total exposure time for the model
        """
        count_map_background = WcsNDMap(geom=self.geom)
        exp_map_background = WcsNDMap(geom=self.geom, unit=u.s)
        exp_map_background_total = WcsNDMap(geom=self.geom, unit=u.s)
        livetime = 0. * u.s

        with erfa_astrom.set(ErfaAstromInterpolator(1000 * u.s)):
            for obs in observations:
                # Filter events in exclusion regions
                geom = RegionGeom.from_regions(self.exclude_regions)
                mask = geom.contains(obs.events.radec)
                obs._events = obs.events.select_row_subset(~mask)
                # Create a count map in camera frame
                camera_frame_obs = self._transform_obs_to_camera_frame(obs)
                count_map_obs, _ = self._create_map(camera_frame_obs, self.geom, [], add_bkg=False)
                # Create exposure maps and fill them with the obs livetime
                exp_map_obs = MapDataset.create(geom=count_map_obs.geoms['geom'])
                exp_map_obs_total = MapDataset.create(geom=count_map_obs.geoms['geom'])
                exp_map_obs.counts.data = camera_frame_obs.observation_live_time_duration.value
                exp_map_obs_total.counts.data = camera_frame_obs.observation_live_time_duration.value

                # Evaluate the average exclusion mask in camera frame
                # by evaluating it on time intervals short compared to the field of view rotation
                exclusion_mask = np.zeros(count_map_obs.counts.data.shape[1:])
                time_interval = self._compute_time_intervals_based_on_fov_rotation(obs)
                for i in range(len(time_interval) - 1):
                    # Compute the exclusion region in camera frame for the average time
                    dtime = time_interval[i + 1] - time_interval[i]
                    time = time_interval[i] + dtime / 2
                    average_alt_az_frame = AltAz(obstime=time,
                                                 location=obs.observatory_earth_location)
                    average_alt_az_pointing = obs.get_pointing_icrs(time).transform_to(average_alt_az_frame)
                    exclusion_region_camera_frame = self._transform_exclusion_region_to_camera_frame(
                        average_alt_az_pointing)
                    geom_image = self.geom.to_image()

                    exclusion_mask_t = ~geom_image.region_mask(exclusion_region_camera_frame) if len(
                        exclusion_region_camera_frame) > 0 else ~Map.from_geom(geom_image)
                    # Add the exclusion mask in camera frame weighted by the time interval duration
                    exclusion_mask += exclusion_mask_t * (dtime).value
                # Normalise the exclusion mask by the full observation duration
                exclusion_mask *= 1 / (time_interval[-1] - time_interval[0]).value

                # Correct the exposure map by the exclusion region
                for j in range(count_map_obs.counts.data.shape[0]):
                    exp_map_obs.counts.data[j, :, :] = exp_map_obs.counts.data[j, :, :] * exclusion_mask

                # Stack counts and exposure maps and livetime of all observations
                count_map_background.data += count_map_obs.counts.data
                exp_map_background.data += exp_map_obs.counts.data
                exp_map_background_total.data += exp_map_obs_total.counts.data
                livetime += camera_frame_obs.observation_live_time_duration

        return count_map_background, exp_map_background, exp_map_background_total, livetime

    @abstractmethod
    def create_acceptance_map(self, observations: Observations) -> BackgroundIRF:
        """
        Abstract method to calculate an acceptance map from a list of observations.

        Subclasses must implement this method to provide the specific algorithm for calculating the acceptance map.

        Parameters
        ----------
        observations : gammapy.data.observations.Observations
            The collection of observations used to create the acceptance map.

        Returns
        -------
        acceptance_map : gammapy.irf.background.Background2D or gammapy.irf.background.Background3D
            The acceptance map calculated using the specific algorithm implemented by the subclass.
        """
        pass

    def _normalised_model_per_run(self,
                                  observations: Observations,
                                  acceptance_map: dict[int, BackgroundIRF]) -> dict[int, BackgroundIRF]:
        """
        Normalised the acceptance model associated to each run to the events associated with the run

        Parameters
        ----------
        observations : gammapy.data.observations.Observations
            The collection of observations used to make the acceptance map
        acceptance_map :dict of gammapy.irf.background.Background2D or gammapy.irf.background.Background3D
            A dict with observation number as key and a background model that could be used as an acceptance model associated at each key
            This is the models that will be normalised
        Returns
        -------
        background : dict of gammapy.irf.background.Background2D or gammapy.irf.background.Background3D
            A dict with observation number as key and a background model that could be used as an acceptance model associated at each key
        """

        normalised_acceptance_map = {}
        # Fit norm of the model to the observations
        for obs in observations:
            id_observation = obs.obs_id

            # replace the background model
            modified_observation = copy.deepcopy(obs)
            modified_observation.bkg = acceptance_map[id_observation]

            # Fit the background model
            logger.info('Fit to model to run ' + str(id_observation))
            map_obs, exclusion_mask = self._create_sky_map(modified_observation, add_bkg=True)
            maker_FoV_background = FoVBackgroundMaker(method='fit', exclusion_mask=exclusion_mask)
            map_obs = maker_FoV_background.run(map_obs)

            # Extract the normalisation
            parameters = map_obs.models.to_parameters_table()
            norm_background = parameters[parameters['name'] == 'norm']['value'][0]

            if norm_background < 0.:
                logger.error(
                    'Invalid normalisation value for run ' + str(id_observation) + ' : ' + str(norm_background))
            elif norm_background > 1.5 or norm_background < 0.5:
                logger.warning(
                    'High correction of the background normalisation for run ' + str(id_observation) + ' : ' + str(
                        norm_background))

            # Apply normalisation to the background model
            normalised_acceptance_map[id_observation] = copy.deepcopy(acceptance_map[id_observation])
            normalised_acceptance_map[id_observation].data = normalised_acceptance_map[
                                                                 id_observation].data * norm_background

        return normalised_acceptance_map

    def create_model_cos_zenith_binned(self,
                                       observations: Observations
                                       ) -> BackgroundCollectionZenith:
        """
        Calculate a model for each cos zenith bin

        Parameters
        ----------
        observations : gammapy.data.observations.Observations
            The collection of observations used to make the acceptance map

        Returns
        -------
        background : BackgroundCollectionZenith
            The collection of background model with the zenith associated to each model

        """
        # Determine binning method. Convention : per_wobble methods have negative values
        methods = {'min_livetime': 1, 'min_livetime_per_wobble': -1, 'min_n_observation': 2,
                   'min_n_observation_per_wobble': -2}
        try:
            i_method = methods[self.cos_zenith_binning_method]
        except KeyError:
            logger.error(f" KeyError : {self.cos_zenith_binning_method} not a valid zenith binning method.\nValid "
                         f"methods are {[*methods]}")
            raise
        per_wobble = i_method < 0

        # Determine initial binning value
        cos_zenith_bin = np.sort(np.arange(1.0, 0. - self.initial_cos_zenith_binning, -self.initial_cos_zenith_binning))
        cos_zenith_observations = np.array([np.cos(obs.get_pointing_altaz(obs.tmid).zen) for obs in observations])
        livetime_observations = np.array([obs.observation_live_time_duration.to_value(u.s) for obs in observations])

        # Select the quantity used to count observations
        if i_method in [-1, 1]:
            cut_variable_weights = livetime_observations
        elif i_method in [-2, 2]:
            cut_variable_weights = np.ones(len(cos_zenith_observations), dtype=int)

        # Gather runs per separation angle or all together. Define the minimum multiplicity (-1) to create a zenith bin.
        if per_wobble:
            wobble_observations = np.array(
                get_unique_wobble_pointings(observations, self.max_angular_separation_wobble))
            multiplicity_wob = 1
        else:
            wobble_observations = np.full(len(cos_zenith_observations), 'any', dtype=np.object_)
            multiplicity_wob = 0

        cumsum_variable = {}
        for wobble in np.unique(wobble_observations):
            # Create an array of cumulative weight of the selected variable vs cos(zenith)
            cumsum_variable[wobble] = np.cumsum(np.histogram(cos_zenith_observations[wobble_observations == wobble],
                                                             bins=cos_zenith_bin,
                                                             weights=cut_variable_weights[
                                                                 wobble_observations == wobble])[0])
        # Initiate the list of index of selected zenith bin edges
        zenith_selected = [0]

        i = 0
        n = len(cos_zenith_bin) - 2

        while i < n:
            # For each wobble, find the index of the first zenith which fulfills the zd binning criteria if any
            # Then concatenate and sort the results for all wobbles
            candidate_i_per_wobble = [np.nonzero(cum_cut_variable >= self.cos_zenith_binning_parameter_value)[0][:1]
                                      for cum_cut_variable in cumsum_variable.values()]  # nonzero is assumed sorted
            candidate_i = np.sort(np.concatenate(candidate_i_per_wobble))

            if len(candidate_i) > multiplicity_wob:
                # If the criteria is fulfilled save the correct index.
                # The first and only candidate_i in the non-per_wobble case and the second in the per_wobble case.
                i = candidate_i[multiplicity_wob]
                zenith_selected.append(i + 1)
                for wobble in np.unique(wobble_observations):
                    # Reduce the cumulative sum by the value at the selected index for the next iteration
                    cumsum_variable[wobble] -= cumsum_variable[wobble][i]
            else:
                # The zenith bin creation criteria is not fulfilled, the last bin edge is set to the end of the
                # cos(zenith) array
                if i == 0:
                    zenith_selected.append(n + 1)
                else:
                    zenith_selected[-1] = n + 1
                i = n
        cos_zenith_bin = cos_zenith_bin[zenith_selected]

        # Associate each observation to the correct bin
        binned_observations = []
        for i in range((len(cos_zenith_bin) - 1)):
            binned_observations.append(Observations())
        for obs in observations:
            binned_observations[np.digitize(np.cos(obs.get_pointing_altaz(obs.tmid).zen), cos_zenith_bin) - 1].append(
                obs)

        # Compute the model for each bin
        binned_model = [self.create_acceptance_map(binned_obs) for binned_obs in binned_observations]

        # Determine the center of the bin (weighted as function of the livetime of each observation)
        bin_center = []
        for i in range(len(binned_observations)):
            weighted_cos_zenith_bin_per_obs = []
            livetime_per_obs = []
            for obs in binned_observations[i]:
                weighted_cos_zenith_bin_per_obs.append(
                    obs.observation_live_time_duration * np.cos(obs.get_pointing_altaz(obs.tmid).zen))
                livetime_per_obs.append(obs.observation_live_time_duration)
            bin_center.append(np.sum([wcos.value for wcos in weighted_cos_zenith_bin_per_obs]) / np.sum(
                [livet.value for livet in livetime_per_obs]))

        logger.info(f"cos zenith bin edges: {list(np.round(cos_zenith_bin, 2))}")
        logger.info(f"cos zenith bin centers: {list(np.round(bin_center, 2))}")
        logger.info(f"observation per bin: {list(np.histogram(cos_zenith_observations, bins=cos_zenith_bin)[0])}")
        logger.info(f"livetime per bin [s]: " +
                     f"{list(np.histogram(cos_zenith_observations, bins=cos_zenith_bin, weights=livetime_observations)[0].astype(int))}")
        if per_wobble:
            wobble_observations_bool_arr = [(np.array(wobble_observations.tolist()) == wobble) for wobble in
                                            np.unique(np.array(wobble_observations))]
            livetime_observations_and_wobble = [np.array(livetime_observations) * wobble_bool for wobble_bool in
                                                wobble_observations_bool_arr]
            for i, wobble in enumerate(np.unique(np.array(wobble_observations))):
                logger.info(
                    f"{wobble} observation per bin: {list(np.histogram(cos_zenith_observations, bins=cos_zenith_bin, weights=1 * wobble_observations_bool_arr[i])[0])}")
                logger.info(
                    f"{wobble} livetime per bin: {list(np.histogram(cos_zenith_observations, bins=cos_zenith_bin, weights=livetime_observations_and_wobble[i])[0].astype(int))}")

        # Create the dict for output of the function
        collection_binned_model = BackgroundCollectionZenith()
        for i in range(len(binned_model)):
            collection_binned_model[np.rad2deg(np.arccos(bin_center[i]))] = binned_model[i]

        return collection_binned_model

    def create_acceptance_map_cos_zenith_binned(self,
                                                observations: Observations,
                                                off_observations: Observations = None,
                                                base_model: BackgroundCollectionZenith = None
                                                ) -> dict[int, BackgroundIRF]:
        """
        Calculate an acceptance map per run using cos zenith binning

        Parameters
        ----------
        observations : gammapy.data.observations.Observations
            The collection of observations to which the acceptance model will be applied
        off_observations : gammapy.data.observations.Observations
            The collection of observations used to generate the acceptance map, if None will be the observations provided as target
            Will be ignored if a base_model parameter is provided
        base_model : BackgroundCollectionZenith
            If you have already a precomputed model, the method will use this model as base for the acceptance map instead of computing it from the data

        Returns
        -------
        background : dict of gammapy.irf.background.Background2D or gammapy.irf.background.Background3D
            A dict with observation number as key and a background model that could be used as an acceptance model associated at each key

        """

        if off_observations is None:
            off_observations = observations
        elif base_model is not None:
            logger.warning('The off observations provided will be ignored as a base model has been provided.')

        # If needed produce the zenith binned model
        if base_model is not None and not isinstance(base_model, BackgroundCollectionZenith):
            error_message = 'The models should be provided as a BackgroundCollectionZenith object'
            logger.error(error_message)
            raise BackgroundModelFormatException(error_message)
        dict_binned_model = base_model or self.create_model_cos_zenith_binned(off_observations)

        cos_zenith_model = []
        key_model = []
        for k in np.sort(list(dict_binned_model.keys())):
            cos_zenith_model.append(np.cos(np.deg2rad(k)))
            key_model.append(k)
        cos_zenith_model = np.array(cos_zenith_model)

        # Find the closest model for each observation and associate it to each observation
        acceptance_map = {}
        if len(cos_zenith_model) <= 1:
            logger.warning('Only one zenith bin, zenith binning deactivated')
        for obs in observations:
            if self.use_mini_irf_computation:
                evaluation_time, observation_time = get_time_mini_irf(obs, self.mini_irf_time_resolution)

                data_obs_all = np.zeros(tuple([len(evaluation_time), ] + list(dict_binned_model[key_model[0]].data.shape))) * dict_binned_model[key_model[0]].unit
                for i in range(len(evaluation_time)):
                    cos_zenith_observation = np.cos(obs.get_pointing_altaz(evaluation_time[i]).zen)
                    key_closest_model = key_model[(np.abs(cos_zenith_model - cos_zenith_observation)).argmin()]
                    selected_model_bin = dict_binned_model[key_closest_model]
                    data_obs_all[i] = selected_model_bin.data * selected_model_bin.unit

                data_obs = generate_irf_from_mini_irf(data_obs_all, observation_time)

                if type(dict_binned_model[key_model[0]]) is Background2D:
                    acceptance_map[obs.obs_id] = Background2D(axes=dict_binned_model[key_model[0]].axes,
                                                              data=data_obs)
                elif type(dict_binned_model[key_model[0]]) is Background3D:
                    acceptance_map[obs.obs_id] = Background3D(axes=dict_binned_model[key_model[0]].axes,
                                                              data=data_obs)
                else:
                    raise Exception('Unknown background format')

            else:
                cos_zenith_observation = np.cos(obs.get_pointing_altaz(obs.tmid).zen)
                key_closest_model = key_model[(np.abs(cos_zenith_model - cos_zenith_observation)).argmin()]
                selected_model = dict_binned_model[key_closest_model]
                acceptance_map[obs.obs_id] = selected_model

        return acceptance_map

    def create_acceptance_map_cos_zenith_interpolated(self,
                                                      observations: Observations,
                                                      off_observations: Observations = None,
                                                      base_model: BackgroundCollectionZenith = None
                                                      ) -> dict[int, BackgroundIRF]:
        """
        Calculate an acceptance map per run using cos zenith binning and interpolation

        Parameters
        ----------
        observations : gammapy.data.observations.Observations
            The collection of observations to which the acceptance model will be applied
        off_observations : gammapy.data.observations.Observations
            The collection of observations used to generate the acceptance map, if None will be the observations provided as target
            Will be ignored if a base_model parameter is provideds
        base_model : BackgroundCollectionZenith
            If you have already a precomputed model, the method will use this model as base for the acceptance map instead of computing it from the data

        Returns
        -------
        background : dict of gammapy.irf.background.Background2D or gammapy.irf.background.Background3D
            A dict with observation number as key and a background model that could be used as an acceptance model associated at each key

        """

        if off_observations is None:
            off_observations = observations
        elif base_model is not None:
            logger.warning('The off observations provided will be ignored as a base model has been provided.')

        # If needed produce the zenith binned model
        if base_model is not None and not isinstance(base_model, BackgroundCollectionZenith):
            error_message = 'The models should be provided as a BackgroundCollectionZenith object'
            logger.error(error_message)
            raise BackgroundModelFormatException(error_message)
        dict_binned_model = base_model or self.create_model_cos_zenith_binned(off_observations)

        binned_model = []
        cos_zenith_model = []
        for k in np.sort(list(dict_binned_model.keys())):
            binned_model.append(dict_binned_model[k])
            cos_zenith_model.append(np.cos(np.deg2rad(k)))
        cos_zenith_model = np.array(cos_zenith_model)

        acceptance_map = {}
        if len(binned_model) <= 1:
            logger.warning('Only one zenith bin, zenith interpolation deactivated')
            for obs in observations:
                acceptance_map[obs.obs_id] = binned_model[0]
        else:
            data_cube = np.zeros(tuple([len(binned_model), ] + list(binned_model[0].data.shape))) * binned_model[0].unit
            for i in range(len(binned_model)):
                data_cube[i] = binned_model[i].data * binned_model[i].unit
<<<<<<< HEAD
            threshold_value = np.finfo(np.float64).tiny
            interp_func = interp1d(x=np.array(cos_zenith_model),
                                   y=np.log10(data_cube.value + threshold_value),
=======
            interp_func = interp1d(x=cos_zenith_model,
                                   y=np.log10(data_cube.value + np.finfo(np.float64).tiny),
>>>>>>> 4012687e
                                   axis=0,
                                   fill_value='extrapolate')
            for obs in observations:
                if self.use_mini_irf_computation:
                    evaluation_time, observation_time = get_time_mini_irf(obs, self.mini_irf_time_resolution)

                    data_obs_all = np.zeros(tuple([len(evaluation_time), ] + list(binned_model[0].data.shape)))
                    for i in range(len(evaluation_time)):
                        data_obs_bin = (10. ** interp_func(np.cos(obs.get_pointing_altaz(evaluation_time[i]).zen)))
                        data_obs_bin[data_obs_bin < 100 * threshold_value] = 0.
                        data_obs_all[i, :, :] = data_obs_bin

                    data_obs = generate_irf_from_mini_irf(data_obs_all, observation_time)

                else:
                    data_obs = (10. ** interp_func(np.cos(obs.get_pointing_altaz(obs.tmid).zen)))
                    data_obs[data_obs < 100 * threshold_value] = 0.

                if type(binned_model[0]) is Background2D:
                    acceptance_map[obs.obs_id] = Background2D(axes=binned_model[0].axes,
                                                              data=data_obs * data_cube.unit)
                elif type(binned_model[0]) is Background3D:
                    acceptance_map[obs.obs_id] = Background3D(axes=binned_model[0].axes,
                                                              data=data_obs * data_cube.unit)
                else:
                    raise Exception('Unknown background format')

        return acceptance_map

    def create_acceptance_map_per_observation(self,
                                              observations: Observations,
                                              zenith_binning: bool = False,
                                              zenith_interpolation: bool = False,
                                              runwise_normalisation: bool = True,
                                              off_observations: Observations = None,
                                              base_model: BackgroundCollectionZenith | BackgroundIRF = None,
                                              ) -> dict[int, BackgroundIRF]:
        """
        Calculate an acceptance map with the norm adjusted for each run

        Parameters
        ----------
        observations : gammapy.data.observations.Observations
            The collection of observations to which the acceptance model will be applied
        zenith_binning : bool, optional
            If true the acceptance maps will be generated using zenith binning
        zenith_interpolation : bool, optional
            If true the acceptance maps will be generated using zenith binning and interpolation
        runwise_normalisation : bool, optional
            If true the acceptance maps will be normalised runwise to the observations
        off_observations : gammapy.data.observations.Observations
            The collection of observations used to generate the acceptance map, if None will be the observations provided as target
            Will be ignored if a base_model parameter is provided
        base_model : gammapy.irf.background.BackgroundIRF or BackgroundCollectionZenith
            If you have already a precomputed model, the method will use this model as base for the acceptance map instead of computing it from the data
            In the case of a zenith dependant model, you should provide a BackgroundCollectionZenith object

        Returns
        -------
        background : dict of gammapy.irf.background.Background2D or gammapy.irf.background.Background3D
            A dict with observation number as key and a background model that could be used as an acceptance model associated at each key
        """

        if off_observations is None:
            off_observations = observations
        elif base_model is not None:
            logger.warning('The off observations provided will be ignored as a base model has been provided.')

        acceptance_map = {}
        if zenith_interpolation:
            acceptance_map = self.create_acceptance_map_cos_zenith_interpolated(observations=observations,
                                                                                off_observations=off_observations,
                                                                                base_model=base_model)
        elif zenith_binning:
            acceptance_map = self.create_acceptance_map_cos_zenith_binned(observations=observations,
                                                                          off_observations=off_observations,
                                                                          base_model=base_model)
        else:
            if base_model is not None:
                if not isinstance(base_model, BackgroundIRF):
                    error_message = 'The model provided should be a gammapy BackgroundIRF object'
                    logger.error(error_message)
                    raise BackgroundModelFormatException(error_message)
                unique_base_acceptance_map = base_model
            else:
                unique_base_acceptance_map = self.create_acceptance_map(off_observations)
            for obs in observations:
                acceptance_map[obs.obs_id] = unique_base_acceptance_map

        if runwise_normalisation:
            acceptance_map = self._normalised_model_per_run(observations, acceptance_map)

        return acceptance_map<|MERGE_RESOLUTION|>--- conflicted
+++ resolved
@@ -1,7 +1,7 @@
 import copy
 import logging
 from abc import ABC, abstractmethod
-from typing import Tuple, List, Any, Optional
+from typing import Tuple, List, Optional
 
 import astropy.units as u
 import numpy as np
@@ -18,13 +18,9 @@
 from scipy.integrate import cumulative_trapezoid
 from scipy.interpolate import interp1d
 
+from .bkg_collection import BackgroundCollectionZenith
 from .exception import BackgroundModelFormatException
-<<<<<<< HEAD
 from .toolbox import compute_rotation_speed_fov, get_unique_wobble_pointings, get_time_mini_irf, generate_irf_from_mini_irf
-=======
-from .toolbox import compute_rotation_speed_fov, get_unique_wobble_pointings
-from .bkg_collection import BackgroundCollectionZenith
->>>>>>> 4012687e
 
 logger = logging.getLogger(__name__)
 
@@ -704,14 +700,9 @@
             data_cube = np.zeros(tuple([len(binned_model), ] + list(binned_model[0].data.shape))) * binned_model[0].unit
             for i in range(len(binned_model)):
                 data_cube[i] = binned_model[i].data * binned_model[i].unit
-<<<<<<< HEAD
             threshold_value = np.finfo(np.float64).tiny
-            interp_func = interp1d(x=np.array(cos_zenith_model),
+            interp_func = interp1d(x=cos_zenith_model,
                                    y=np.log10(data_cube.value + threshold_value),
-=======
-            interp_func = interp1d(x=cos_zenith_model,
-                                   y=np.log10(data_cube.value + np.finfo(np.float64).tiny),
->>>>>>> 4012687e
                                    axis=0,
                                    fill_value='extrapolate')
             for obs in observations:
