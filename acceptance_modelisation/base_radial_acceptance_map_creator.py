from typing import List, Optional

import astropy.units as u
import numpy as np
from gammapy.data import Observations
from gammapy.irf import Background2D
from gammapy.maps import MapAxis
from regions import CircleAnnulusSkyRegion, CircleSkyRegion, SkyRegion

from .base_acceptance_map_creator import BaseAcceptanceMapCreator


class BaseRadialAcceptanceMapCreator(BaseAcceptanceMapCreator):

    def __init__(self,
                 energy_axis: MapAxis,
                 offset_axis: MapAxis,
                 oversample_map: int = 10,
                 exclude_regions: Optional[List[SkyRegion]] = None,
                 cos_zenith_binning_method: str = 'min_livetime',
                 cos_zenith_binning_parameter_value: int = 3600,
                 initial_cos_zenith_binning: float = 0.01,
                 max_angular_separation_wobble: u.Quantity = 0.4 * u.deg,
                 zenith_binning_run_splitting: bool = False,
                 max_fraction_pixel_rotation_fov: float = 0.5,
<<<<<<< HEAD
                 time_resolution_rotation_fov: u.Quantity = 0.1 * u.s,
                 use_mini_irf_computation: bool = False,
                 mini_irf_time_resolution: u.Quantity = 1. * u.min) -> None:
=======
                 time_resolution: u.Quantity = 0.1 * u.s) -> None:
>>>>>>> e4067f78
        """
        Create the class for calculating radial acceptance model

        Parameters
        ----------
        energy_axis : MapAxis
            The energy axis for the acceptance model
        offset_axis : MapAxis
            The offset axis for the acceptance model
        oversample_map : int, optional
            Oversample in number of pixel of the spatial axis used for the calculation
        exclude_regions : list of regions.SkyRegion, optional
            Region with known or putative gamma-ray emission, will be excluded of the calculation of the acceptance map
        cos_zenith_binning_method : str, optional
            The method used for cos zenith binning: 'min_livetime','min_livetime_per_wobble','min_n_observation'
        cos_zenith_binning_parameter_value : int, optional
            Minimum livetime (in seconds) or number of observations per zenith bins
        initial_cos_zenith_binning : float, optional
            Initial bin size for cos zenith binning
        max_angular_separation_wobble : u.Quantity, optional
            The maximum angular separation between identified wobbles, in degrees
        zenith_binning_run_splitting : bool, optional
            If true, will split each run to match zenith binning for the base model computation
            Could be computationally expensive, especially at high zenith with a high resolution zenith binning
        max_fraction_pixel_rotation_fov : float, optional
            For camera frame transformation the maximum size relative to a pixel a rotation is allowed
<<<<<<< HEAD
        time_resolution_rotation_fov : astropy.unit.Quantity, optional
            Time resolution to use for the computation of the rotation of the FoV
        use_mini_irf_computation : bool, optional
            If true, during zenith interpolation and binning will compute first mini irf for each part of the run before averaging them.
            Should improve the accuracy of the model, especially at high zenith angle. Actiate it could singificantly increase computation time.
        mini_irf_time_resolution : astropy.units.Quantity, optional
            Time resolution to use for mini irf used for computation of the final background model
=======
        time_resolution : astropy.units.Quantity, optional
            Time resolution to use for the computation of the rotation of the FoV and cut as function of the zenith bins
>>>>>>> e4067f78
        """

        # If no exclusion region, default it as an empty list
        if exclude_regions is None:
            exclude_regions = []

        # Compute parameters for internal map
        self.offset_axis = offset_axis
        self.oversample_map = oversample_map
        spatial_resolution = np.min(
            np.abs(self.offset_axis.edges[1:] - self.offset_axis.edges[:-1])) / self.oversample_map
        max_offset = np.max(self.offset_axis.edges)

        # Initiate upper instance
        super().__init__(energy_axis=energy_axis,
                         max_offset=max_offset,
                         spatial_resolution=spatial_resolution,
                         exclude_regions=exclude_regions,
                         cos_zenith_binning_method=cos_zenith_binning_method,
                         cos_zenith_binning_parameter_value=cos_zenith_binning_parameter_value,
                         initial_cos_zenith_binning=initial_cos_zenith_binning,
                         max_angular_separation_wobble=max_angular_separation_wobble,
<<<<<<< HEAD
                         max_fraction_pixel_rotation_fov=max_fraction_pixel_rotation_fov,
                         time_resolution_rotation_fov=time_resolution_rotation_fov,
                         use_mini_irf_computation=use_mini_irf_computation,
                         mini_irf_time_resolution=mini_irf_time_resolution)
=======
                         zenith_binning_run_splitting=zenith_binning_run_splitting,
                         max_fraction_pixel_rotation_fov=max_fraction_pixel_rotation_fov,
                         time_resolution=time_resolution)
>>>>>>> e4067f78

    def create_acceptance_map(self, observations: Observations) -> Background2D:
        """
        Calculate a radial acceptance map

        Parameters
        ----------
        observations : Observations
            The collection of observations used to make the acceptance map

        Returns
        -------
        acceptance_map : Background2D
        """
        count_map_background, exp_map_background, exp_map_background_total, livetime = self._create_base_computation_map(
            observations)

        data_background = np.zeros((self.energy_axis.nbin, self.offset_axis.nbin)) * u.Unit('s-1 MeV-1 sr-1')
        for i in range(self.offset_axis.nbin):
            if np.isclose(0. * u.deg, self.offset_axis.edges[i]):
                selection_region = CircleSkyRegion(center=self.center_map, radius=self.offset_axis.edges[i + 1])
            else:
                selection_region = CircleAnnulusSkyRegion(center=self.center_map,
                                                          inner_radius=self.offset_axis.edges[i],
                                                          outer_radius=self.offset_axis.edges[i + 1])
            selection_map = self.geom.to_image().region_mask([selection_region])
            for j in range(self.energy_axis.nbin):
                value = u.dimensionless_unscaled * np.sum(count_map_background.data[j, :, :] * selection_map)
                value *= np.sum(exp_map_background_total.data[j, :, :] * selection_map) / np.sum(
                    exp_map_background.data[j, :, :] * selection_map)

                value /= (self.energy_axis.edges[j + 1] - self.energy_axis.edges[j])
                value /= 2. * np.pi * (np.cos(self.offset_axis.edges[i]) - np.cos(self.offset_axis.edges[i+1])) * u.steradian
                value /= livetime
                data_background[j, i] = value

        acceptance_map = Background2D(axes=[self.energy_axis, self.offset_axis], data=data_background)

        return acceptance_map<|MERGE_RESOLUTION|>--- conflicted
+++ resolved
@@ -23,13 +23,9 @@
                  max_angular_separation_wobble: u.Quantity = 0.4 * u.deg,
                  zenith_binning_run_splitting: bool = False,
                  max_fraction_pixel_rotation_fov: float = 0.5,
-<<<<<<< HEAD
-                 time_resolution_rotation_fov: u.Quantity = 0.1 * u.s,
+                 time_resolution: u.Quantity = 0.1 * u.s,
                  use_mini_irf_computation: bool = False,
                  mini_irf_time_resolution: u.Quantity = 1. * u.min) -> None:
-=======
-                 time_resolution: u.Quantity = 0.1 * u.s) -> None:
->>>>>>> e4067f78
         """
         Create the class for calculating radial acceptance model
 
@@ -56,18 +52,13 @@
             Could be computationally expensive, especially at high zenith with a high resolution zenith binning
         max_fraction_pixel_rotation_fov : float, optional
             For camera frame transformation the maximum size relative to a pixel a rotation is allowed
-<<<<<<< HEAD
-        time_resolution_rotation_fov : astropy.unit.Quantity, optional
-            Time resolution to use for the computation of the rotation of the FoV
+        time_resolution : astropy.units.Quantity, optional
+            Time resolution to use for the computation of the rotation of the FoV and cut as function of the zenith bins
         use_mini_irf_computation : bool, optional
             If true, during zenith interpolation and binning will compute first mini irf for each part of the run before averaging them.
             Should improve the accuracy of the model, especially at high zenith angle. Actiate it could singificantly increase computation time.
         mini_irf_time_resolution : astropy.units.Quantity, optional
             Time resolution to use for mini irf used for computation of the final background model
-=======
-        time_resolution : astropy.units.Quantity, optional
-            Time resolution to use for the computation of the rotation of the FoV and cut as function of the zenith bins
->>>>>>> e4067f78
         """
 
         # If no exclusion region, default it as an empty list
@@ -90,16 +81,11 @@
                          cos_zenith_binning_parameter_value=cos_zenith_binning_parameter_value,
                          initial_cos_zenith_binning=initial_cos_zenith_binning,
                          max_angular_separation_wobble=max_angular_separation_wobble,
-<<<<<<< HEAD
-                         max_fraction_pixel_rotation_fov=max_fraction_pixel_rotation_fov,
-                         time_resolution_rotation_fov=time_resolution_rotation_fov,
+                         zenith_binning_run_splitting = zenith_binning_run_splitting,
+                         max_fraction_pixel_rotation_fov = max_fraction_pixel_rotation_fov,
+                         time_resolution = time_resolution,
                          use_mini_irf_computation=use_mini_irf_computation,
                          mini_irf_time_resolution=mini_irf_time_resolution)
-=======
-                         zenith_binning_run_splitting=zenith_binning_run_splitting,
-                         max_fraction_pixel_rotation_fov=max_fraction_pixel_rotation_fov,
-                         time_resolution=time_resolution)
->>>>>>> e4067f78
 
     def create_acceptance_map(self, observations: Observations) -> Background2D:
         """
